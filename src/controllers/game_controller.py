--- conflicted
+++ resolved
@@ -119,13 +119,8 @@
             logger.debug(f"[handle_events] Event received: {event}")
             # --- Section: Ammo Fired or Ball Launch (K key or mouse button) ---
             is_k_key = event.type == pygame.KEYDOWN and event.key == pygame.K_k
-<<<<<<< HEAD
-            is_mouse_button = event.type == 1025  # Mouse button event
+            is_mouse_button = event.type == pygame.MOUSEBUTTONDOWN  # Mouse button event
             if is_k_key or is_mouse_button:
-=======
-            is_mouse_button = event.type == pygame.MOUSEBUTTONDOWN  # Mouse button event
-            if (is_k_key or is_mouse_button):
->>>>>>> 42775bde
                 if self.ball_manager.has_ball_in_play():
                     # Fire ammo
                     logger.debug(
